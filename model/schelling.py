# This file contains the Schelling class, used to simulate Schelling's model of segregation.
import matplotlib
matplotlib.use("TkAgg")

from matplotlib import animation
import numpy as np
import matplotlib.pyplot as plt
import matplotlib.patches as mpatches
import matplotlib as mpl
import random
import os



from agent import Agent, Person

class GridPoint:
    def __init__(self, agent=None, land_value=0.0):
        self.agent = agent
        self.land_value = land_value


class Schelling:
    def __init__(self, grid_size: tuple, vacant_ratio: int, num_groups: int, tolerance_higher: float, tolerance_lower: float, valuable_area_start: tuple, valuable_area_end: tuple, land_value: float) -> None:
        """
        Initialise the Schelling's model simulation.

        Parameters:
            grid_size (tuple): The size of the grid (m,n).
            vacant_ratio (float): The ratio of vacant cells in the grid.
            num_groups (int): The number of groups of agents in the grid.
            tolerance_higher (float): The tolerance threshold of agents with greater tolerance. A number between 0 and 1, representing the minimum proportion of same group neighbours for an agent to be satisfied.
            tolerance_higher (float): The tolerance threshold of agents with less tolerance
            valuable_area_start (tuple): The start coordinates of the valuable area (start_x, start_y).
            valuable_area_end (tuple): The end coordinates of the valuable area (end_x, end_y).
            land_value (float): The value assigned to the land within the valuable area.
        """
        self._grid_size: tuple = grid_size
        self._vacant_ratio: int = vacant_ratio
        self._num_groups: int = num_groups
        self._tolerance_higher: float = tolerance_higher
        self._tolerance_lower: float = tolerance_lower
        self._valuable_area_start: tuple = valuable_area_start
        self._valuable_area_end: tuple = valuable_area_end
        self._land_value: float = land_value
        self.grid: np.ndarray = None
        self._empty_cells: list = None
        self._next = [i+1 for i in range(self._grid_size[0]-1)]
        self._next.append(0)
        self._previous = [self._grid_size[0]-1]
        self._previous.extend([i for i in range(self._grid_size[0]-1)])

        # Logging metrics
        self._iterations_to_equilibrium: int = 0
        self._num_agents_moved: int = 0

        self._current_directory = os.getcwd()
        
    def __repr__(self) -> str:
        return f"Schelling(grid_size={self._grid_size}, vacant_ratio={self._vacant_ratio}, num_groups={self._num_groups}, tolerance_higher={self._tolerance_higher}, tolerace_lower={self._tolerance_lower})"

    def _initialise_grid(self) -> None:
        """
        Initialise the grid with agents and vacant cells.
        """

        # Create empty Grid
        self.grid = np.zeros(self._grid_size, dtype=object)
        assert self.grid.shape == self._grid_size

        self._empty = []
        for i in range(self._grid_size[0]):
            for j in range(self._grid_size[1]):
                r = random.randint(0, 100)
                if r <= self._vacant_ratio:
                    self.grid[i][j] = GridPoint(agent=Person(self._tolerance_higher, self._tolerance_lower), land_value=0.0) 
                else:
                    self.grid[i][j] = GridPoint(agent=None, land_value=0.0) 
                    self._empty.append([i,j])

        for i in range(self._grid_size[0]):
            for j in range(self._grid_size[1]):
                if self.grid[i][j].agent is not None:
                    self.grid[i][j].agent._type = random.randint(1, self._num_groups)  # Assign random group

        start_x, start_y = self._valuable_area_start
        end_x, end_y = self._valuable_area_end
        for i in range(start_x, end_x):
            for j in range(start_y, end_y):
                self.grid[i][j].land_value = 1.0  # Set higher land value within the valuable area

        self._visualise_grid(self._current_directory + os.sep + "model" + os.sep + "results" + os.sep + "initial_schelling.png")

    
    def run_simulation(self, max_iterations: int | None) -> None:
        """
        Run the Schelling's model simulation.

        Parameters:
            max_iterations (int): The maximum number of iterations to run the simulation for. If None, the simulation runs until equilibrium is reached.
        """
        self._initialise_grid()

        fig, ax = plt.subplots()

        def update(frame):
            ax.clear()
            self._iterations_to_equilibrium += 1
            self._update_grid()
<<<<<<< HEAD
            self._visualise_animated_grid()
            
=======
            self._visualise_animated_grid(max_iterations)
>>>>>>> 5ce4cf72
            if self._iterations_to_equilibrium > max_iterations:
                # fig.canvas.draw()
                ani.event_source.stop()
<<<<<<< HEAD
                
=======
                ani.save(self._current_directory + os.sep + "model" + os.sep + "results" + os.sep + "schelling_animation.gif", writer="pillow", fps=10)
>>>>>>> 5ce4cf72
            

        if max_iterations is not None: 
            ani = animation.FuncAnimation(fig, update, frames=max_iterations, repeat=False)
            ani.save("results/schelling_animation.gif", writer="pillow", fps=10)
        else:
            print(f"Running until all agents are satisfied or until maximum limit is reached...")
            print(f"WARNING: THIS MAY TAKE A LONG TIME.")
            max_limit = 1e7
            ani = animation.FuncAnimation(fig, update, frames=max_limit, repeat=False)
            ani.save(self._current_directory + os.sep + "model" + os.sep + "results" + os.sep + "schelling_animation.gif", writer="pillow", fps=10)
            
        # Adjust fps as needed
        plt.show()
<<<<<<< HEAD
        self._visualise_grid("results/schelling.png")
        self._equilibrium_average_satisfaction = self._calculate_average_satisfaction()
=======
        self._visualise_grid(self._current_directory + os.sep + "model" + os.sep + "results" + os.sep + "schelling.png")
>>>>>>> 5ce4cf72
    
    def _update_grid(self) -> None:
        """
        Update the grid based on the Schelling's model rules.
        """
        for i in range(self._grid_size[0]):
            for j in range(self._grid_size[1]):
                current_cell = self.grid[i][j]
                if current_cell.agent is not None:
                    if self._is_agent_satisfied(i,j) == False:
                        empty_cell = random.choice(self._empty)
                        self._empty.remove(empty_cell)

                        new_agent = Person(self._tolerance_higher, self._tolerance_lower)
                        new_agent._type = current_cell.agent._type  # Access the agent's type directly
                        self.grid[empty_cell[0]][empty_cell[1]].agent = new_agent
                        current_cell.agent = None

                        self._empty.append([i,j])
                        self._num_agents_moved += 1
                        
    def _visualise_animated_grid(self, max_iterations) -> None:
        """
        Visualise the grid using plt object.
        """
        # grid to plot of results
        plotGrid = np.zeros((self._grid_size[0], self._grid_size[1]))
        # black, white and gray
        colours = ['#49beaa','#ef767a','#456990']
        cmap = {0: '#ef767a', 1:'#456990', 2:'#49beaa'}
        labels = {0: 'empty', 1: 'Group A', 2: 'Group B'}
        patches = [mpatches.Patch(color=cmap[i], label=labels[i]) for i in cmap]
        tmp = mpl.colors.ListedColormap(colours)

        for i in range(self._grid_size[0]):
            for j in range(self._grid_size[1]):
                if self.grid[i][j].agent is not None:
                    plotGrid[i][j] = self.grid[i][j].agent._type

        plt.imshow(plotGrid, cmap=tmp)
        plt.legend(handles=patches, shadow=True, facecolor='#6A6175',
                bbox_to_anchor=(1.01, 1), loc='upper left', fontsize=12)
        plt.title(f'Iteration: {self._iterations_to_equilibrium}')
        plt.draw()

        if max_iterations is not None:
                one_third = round(max_iterations / 3)
                two_thirds = round(2 * max_iterations / 3)
                if self._iterations_to_equilibrium == one_third:
                    plt.savefig(self._current_directory + os.sep + "model" + os.sep + "results" + os.sep + "schellingAtThird.png")
                if self._iterations_to_equilibrium == two_thirds:
                    plt.savefig(self._current_directory + os.sep + "model" + os.sep + "results" + os.sep + "schellingAtTwoThird.png")



    def _visualise_grid(self, filename: str | None) -> None:
        """
        Visualise the grid.

        Parameters:
            filename (str): The filename to save the visualisation.
        """
        # grid to plot of results
        plotGrid = np.zeros((self._grid_size[0], self._grid_size[1]))
        # black, white and gray
        colours = ['#49beaa','#ef767a','#456990']
        cmap = {0: '#ef767a', 1:'#456990', 2:'#49beaa'}
        labels = {0:'empty', 1:'Group A', 2:'Group B', }
        patches = [mpatches.Patch(color=cmap[i],label=labels[i]) for i in cmap]
        tmp = mpl.colors.ListedColormap(colours)

        for i in range(self._grid_size[0]):
            for j in range(self._grid_size[1]):
                if self.grid[i][j].agent is not None:
                    plotGrid[i][j] = self.grid[i][j].agent._type

        plt.imshow(plotGrid, cmap=tmp)
        plt.title(f'Iteration: {self._iterations_to_equilibrium}')
        plt.legend(handles=patches,shadow=True, facecolor='#6A6175',
                    bbox_to_anchor=(1.01, 1), loc='upper left', fontsize=12)
        plt.xticks(fontsize=12)
        plt.yticks(fontsize=12)
        plt.savefig(filename)
        plt.close()


    def _count_same_neighbours(self, i: int, j: int) -> int:
        """
        Count the number of same neighbours of the agent at (i, j).

        Parameters:
            i (int): The row index of the agent.
            j (int): The column index of the agent.

        Returns:
            int: The number of same neighbours of the agent at (i, j).
        """
        num_same_neighbours: int = 0
        for x in range(max(-1, -i), min(2, self._grid_size[0] - i)):
            for y in range(max(-1, -j), min(2, self._grid_size[1] - j)):
                if x == 0 and y == 0:
                    continue
                if self.grid[i + x, j + y] == self.grid[i, j]:
                    num_same_neighbours += 1
        return num_same_neighbours
    

    def _is_agent_satisfied(self, x: int, y: int) -> bool:
        all_neighbors = 0
        same_neighbors = 0
        current_agent = self.grid[x][y].agent
        current_land_value = self.grid[x][y].land_value
        if current_agent is not None:
            # Check all eight neighbors
            for i in range(-1, 2):
                for j in range(-1, 2):
                    if (i != 0 or j != 0) and 0 <= x + i < self._grid_size[0] and 0 <= y + j < self._grid_size[1]:
                        neighbor = self.grid[x + i][y + j].agent
                        if neighbor is not None:
                            all_neighbors += 1
                            if neighbor._type == current_agent._type:
                                same_neighbors += 1

        neighbor_satisfaction = 0.5
        if all_neighbors != 0:
            neighbor_satisfaction = same_neighbors / all_neighbors

        combined_satisfaction = (neighbor_satisfaction + current_land_value) / 2

        if current_agent._subgroup_id == 1:
            return combined_satisfaction >= self._tolerance_higher
        else:
            return combined_satisfaction >= self._tolerance_lower
        
    def _calculate_average_satisfaction(self) -> float:
        """
        Calculate the average satisfaction of agents on the grid.

        Returns:
            float: The average satisfaction value.
        """
        total_satisfaction = 0
        total_agents = 0

        for i in range(self._grid_size[0]):
            for j in range(self._grid_size[1]):
                current_cell = self.grid[i][j]
                if current_cell.agent is not None:
                    total_satisfaction += self._calculate_agent_satisfaction(i, j)
                    total_agents += 1

        if total_agents == 0:
            return 0  # Avoid division by zero

        average_satisfaction = total_satisfaction / total_agents
        return average_satisfaction

    def _calculate_agent_satisfaction(self, x: int, y: int) -> float:
        """
        Calculate the satisfaction of a specific agent at position (x, y).

        Parameters:
            x (int): The row index of the agent.
            y (int): The column index of the agent.

        Returns:
            float: The satisfaction value of the agent.
        """
        all_neighbors = 0
        same_neighbors = 0
        current_agent = self.grid[x][y].agent

        if current_agent is not None:
            # Check all eight neighbors
            for i in range(-1, 2):
                for j in range(-1, 2):
                    if (i != 0 or j != 0) and 0 <= x + i < self._grid_size[0] and 0 <= y + j < self._grid_size[1]:
                        neighbor = self.grid[x + i][y + j].agent
                        if neighbor is not None:
                            all_neighbors += 1
                            if neighbor._type == current_agent._type:
                                same_neighbors += 1

        neighbor_satisfaction = 0.5
        if all_neighbors != 0:
            neighbor_satisfaction = same_neighbors / all_neighbors

        combined_satisfaction = (neighbor_satisfaction + self.grid[x][y].land_value) / 2

        if current_agent._subgroup_id == 1:
            return max(0, combined_satisfaction - self._tolerance_higher)
        else:
            return max(0, combined_satisfaction - self._tolerance_lower)

    def create_metrics(self) -> float:
        """
        Create metrics for the Schelling's model simulation.
        """
        # Find average satisfaction of agents
        # Find number of iterations to reach equilibrium
        # Find number of agents that moved
        print(f"Average satisfaction after equilibrium: {self._equilibrium_average_satisfaction}")
        print(f"Number of iterations to reach equilibrium: ", self._iterations_to_equilibrium)
        print(f"Number of agents that moved: ", self._num_agents_moved)
    
        

if __name__ == "__main__":
    schelling = Schelling((50,50), 90, 2, 0.6, 0.3, (20,20), (30,30), 0.5)    
    schelling.run_simulation(max_iterations=30)
    schelling.create_metrics()<|MERGE_RESOLUTION|>--- conflicted
+++ resolved
@@ -1,354 +1,341 @@
-# This file contains the Schelling class, used to simulate Schelling's model of segregation.
-import matplotlib
-matplotlib.use("TkAgg")
-
-from matplotlib import animation
-import numpy as np
-import matplotlib.pyplot as plt
-import matplotlib.patches as mpatches
-import matplotlib as mpl
-import random
-import os
-
-
-
-from agent import Agent, Person
-
-class GridPoint:
-    def __init__(self, agent=None, land_value=0.0):
-        self.agent = agent
-        self.land_value = land_value
-
-
-class Schelling:
-    def __init__(self, grid_size: tuple, vacant_ratio: int, num_groups: int, tolerance_higher: float, tolerance_lower: float, valuable_area_start: tuple, valuable_area_end: tuple, land_value: float) -> None:
-        """
-        Initialise the Schelling's model simulation.
-
-        Parameters:
-            grid_size (tuple): The size of the grid (m,n).
-            vacant_ratio (float): The ratio of vacant cells in the grid.
-            num_groups (int): The number of groups of agents in the grid.
-            tolerance_higher (float): The tolerance threshold of agents with greater tolerance. A number between 0 and 1, representing the minimum proportion of same group neighbours for an agent to be satisfied.
-            tolerance_higher (float): The tolerance threshold of agents with less tolerance
-            valuable_area_start (tuple): The start coordinates of the valuable area (start_x, start_y).
-            valuable_area_end (tuple): The end coordinates of the valuable area (end_x, end_y).
-            land_value (float): The value assigned to the land within the valuable area.
-        """
-        self._grid_size: tuple = grid_size
-        self._vacant_ratio: int = vacant_ratio
-        self._num_groups: int = num_groups
-        self._tolerance_higher: float = tolerance_higher
-        self._tolerance_lower: float = tolerance_lower
-        self._valuable_area_start: tuple = valuable_area_start
-        self._valuable_area_end: tuple = valuable_area_end
-        self._land_value: float = land_value
-        self.grid: np.ndarray = None
-        self._empty_cells: list = None
-        self._next = [i+1 for i in range(self._grid_size[0]-1)]
-        self._next.append(0)
-        self._previous = [self._grid_size[0]-1]
-        self._previous.extend([i for i in range(self._grid_size[0]-1)])
-
-        # Logging metrics
-        self._iterations_to_equilibrium: int = 0
-        self._num_agents_moved: int = 0
-
-        self._current_directory = os.getcwd()
-        
-    def __repr__(self) -> str:
-        return f"Schelling(grid_size={self._grid_size}, vacant_ratio={self._vacant_ratio}, num_groups={self._num_groups}, tolerance_higher={self._tolerance_higher}, tolerace_lower={self._tolerance_lower})"
-
-    def _initialise_grid(self) -> None:
-        """
-        Initialise the grid with agents and vacant cells.
-        """
-
-        # Create empty Grid
-        self.grid = np.zeros(self._grid_size, dtype=object)
-        assert self.grid.shape == self._grid_size
-
-        self._empty = []
-        for i in range(self._grid_size[0]):
-            for j in range(self._grid_size[1]):
-                r = random.randint(0, 100)
-                if r <= self._vacant_ratio:
-                    self.grid[i][j] = GridPoint(agent=Person(self._tolerance_higher, self._tolerance_lower), land_value=0.0) 
-                else:
-                    self.grid[i][j] = GridPoint(agent=None, land_value=0.0) 
-                    self._empty.append([i,j])
-
-        for i in range(self._grid_size[0]):
-            for j in range(self._grid_size[1]):
-                if self.grid[i][j].agent is not None:
-                    self.grid[i][j].agent._type = random.randint(1, self._num_groups)  # Assign random group
-
-        start_x, start_y = self._valuable_area_start
-        end_x, end_y = self._valuable_area_end
-        for i in range(start_x, end_x):
-            for j in range(start_y, end_y):
-                self.grid[i][j].land_value = 1.0  # Set higher land value within the valuable area
-
-        self._visualise_grid(self._current_directory + os.sep + "model" + os.sep + "results" + os.sep + "initial_schelling.png")
-
-    
-    def run_simulation(self, max_iterations: int | None) -> None:
-        """
-        Run the Schelling's model simulation.
-
-        Parameters:
-            max_iterations (int): The maximum number of iterations to run the simulation for. If None, the simulation runs until equilibrium is reached.
-        """
-        self._initialise_grid()
-
-        fig, ax = plt.subplots()
-
-        def update(frame):
-            ax.clear()
-            self._iterations_to_equilibrium += 1
-            self._update_grid()
-<<<<<<< HEAD
-            self._visualise_animated_grid()
-            
-=======
-            self._visualise_animated_grid(max_iterations)
->>>>>>> 5ce4cf72
-            if self._iterations_to_equilibrium > max_iterations:
-                # fig.canvas.draw()
-                ani.event_source.stop()
-<<<<<<< HEAD
-                
-=======
-                ani.save(self._current_directory + os.sep + "model" + os.sep + "results" + os.sep + "schelling_animation.gif", writer="pillow", fps=10)
->>>>>>> 5ce4cf72
-            
-
-        if max_iterations is not None: 
-            ani = animation.FuncAnimation(fig, update, frames=max_iterations, repeat=False)
-            ani.save("results/schelling_animation.gif", writer="pillow", fps=10)
-        else:
-            print(f"Running until all agents are satisfied or until maximum limit is reached...")
-            print(f"WARNING: THIS MAY TAKE A LONG TIME.")
-            max_limit = 1e7
-            ani = animation.FuncAnimation(fig, update, frames=max_limit, repeat=False)
-            ani.save(self._current_directory + os.sep + "model" + os.sep + "results" + os.sep + "schelling_animation.gif", writer="pillow", fps=10)
-            
-        # Adjust fps as needed
-        plt.show()
-<<<<<<< HEAD
-        self._visualise_grid("results/schelling.png")
-        self._equilibrium_average_satisfaction = self._calculate_average_satisfaction()
-=======
-        self._visualise_grid(self._current_directory + os.sep + "model" + os.sep + "results" + os.sep + "schelling.png")
->>>>>>> 5ce4cf72
-    
-    def _update_grid(self) -> None:
-        """
-        Update the grid based on the Schelling's model rules.
-        """
-        for i in range(self._grid_size[0]):
-            for j in range(self._grid_size[1]):
-                current_cell = self.grid[i][j]
-                if current_cell.agent is not None:
-                    if self._is_agent_satisfied(i,j) == False:
-                        empty_cell = random.choice(self._empty)
-                        self._empty.remove(empty_cell)
-
-                        new_agent = Person(self._tolerance_higher, self._tolerance_lower)
-                        new_agent._type = current_cell.agent._type  # Access the agent's type directly
-                        self.grid[empty_cell[0]][empty_cell[1]].agent = new_agent
-                        current_cell.agent = None
-
-                        self._empty.append([i,j])
-                        self._num_agents_moved += 1
-                        
-    def _visualise_animated_grid(self, max_iterations) -> None:
-        """
-        Visualise the grid using plt object.
-        """
-        # grid to plot of results
-        plotGrid = np.zeros((self._grid_size[0], self._grid_size[1]))
-        # black, white and gray
-        colours = ['#49beaa','#ef767a','#456990']
-        cmap = {0: '#ef767a', 1:'#456990', 2:'#49beaa'}
-        labels = {0: 'empty', 1: 'Group A', 2: 'Group B'}
-        patches = [mpatches.Patch(color=cmap[i], label=labels[i]) for i in cmap]
-        tmp = mpl.colors.ListedColormap(colours)
-
-        for i in range(self._grid_size[0]):
-            for j in range(self._grid_size[1]):
-                if self.grid[i][j].agent is not None:
-                    plotGrid[i][j] = self.grid[i][j].agent._type
-
-        plt.imshow(plotGrid, cmap=tmp)
-        plt.legend(handles=patches, shadow=True, facecolor='#6A6175',
-                bbox_to_anchor=(1.01, 1), loc='upper left', fontsize=12)
-        plt.title(f'Iteration: {self._iterations_to_equilibrium}')
-        plt.draw()
-
-        if max_iterations is not None:
-                one_third = round(max_iterations / 3)
-                two_thirds = round(2 * max_iterations / 3)
-                if self._iterations_to_equilibrium == one_third:
-                    plt.savefig(self._current_directory + os.sep + "model" + os.sep + "results" + os.sep + "schellingAtThird.png")
-                if self._iterations_to_equilibrium == two_thirds:
-                    plt.savefig(self._current_directory + os.sep + "model" + os.sep + "results" + os.sep + "schellingAtTwoThird.png")
-
-
-
-    def _visualise_grid(self, filename: str | None) -> None:
-        """
-        Visualise the grid.
-
-        Parameters:
-            filename (str): The filename to save the visualisation.
-        """
-        # grid to plot of results
-        plotGrid = np.zeros((self._grid_size[0], self._grid_size[1]))
-        # black, white and gray
-        colours = ['#49beaa','#ef767a','#456990']
-        cmap = {0: '#ef767a', 1:'#456990', 2:'#49beaa'}
-        labels = {0:'empty', 1:'Group A', 2:'Group B', }
-        patches = [mpatches.Patch(color=cmap[i],label=labels[i]) for i in cmap]
-        tmp = mpl.colors.ListedColormap(colours)
-
-        for i in range(self._grid_size[0]):
-            for j in range(self._grid_size[1]):
-                if self.grid[i][j].agent is not None:
-                    plotGrid[i][j] = self.grid[i][j].agent._type
-
-        plt.imshow(plotGrid, cmap=tmp)
-        plt.title(f'Iteration: {self._iterations_to_equilibrium}')
-        plt.legend(handles=patches,shadow=True, facecolor='#6A6175',
-                    bbox_to_anchor=(1.01, 1), loc='upper left', fontsize=12)
-        plt.xticks(fontsize=12)
-        plt.yticks(fontsize=12)
-        plt.savefig(filename)
-        plt.close()
-
-
-    def _count_same_neighbours(self, i: int, j: int) -> int:
-        """
-        Count the number of same neighbours of the agent at (i, j).
-
-        Parameters:
-            i (int): The row index of the agent.
-            j (int): The column index of the agent.
-
-        Returns:
-            int: The number of same neighbours of the agent at (i, j).
-        """
-        num_same_neighbours: int = 0
-        for x in range(max(-1, -i), min(2, self._grid_size[0] - i)):
-            for y in range(max(-1, -j), min(2, self._grid_size[1] - j)):
-                if x == 0 and y == 0:
-                    continue
-                if self.grid[i + x, j + y] == self.grid[i, j]:
-                    num_same_neighbours += 1
-        return num_same_neighbours
-    
-
-    def _is_agent_satisfied(self, x: int, y: int) -> bool:
-        all_neighbors = 0
-        same_neighbors = 0
-        current_agent = self.grid[x][y].agent
-        current_land_value = self.grid[x][y].land_value
-        if current_agent is not None:
-            # Check all eight neighbors
-            for i in range(-1, 2):
-                for j in range(-1, 2):
-                    if (i != 0 or j != 0) and 0 <= x + i < self._grid_size[0] and 0 <= y + j < self._grid_size[1]:
-                        neighbor = self.grid[x + i][y + j].agent
-                        if neighbor is not None:
-                            all_neighbors += 1
-                            if neighbor._type == current_agent._type:
-                                same_neighbors += 1
-
-        neighbor_satisfaction = 0.5
-        if all_neighbors != 0:
-            neighbor_satisfaction = same_neighbors / all_neighbors
-
-        combined_satisfaction = (neighbor_satisfaction + current_land_value) / 2
-
-        if current_agent._subgroup_id == 1:
-            return combined_satisfaction >= self._tolerance_higher
-        else:
-            return combined_satisfaction >= self._tolerance_lower
-        
-    def _calculate_average_satisfaction(self) -> float:
-        """
-        Calculate the average satisfaction of agents on the grid.
-
-        Returns:
-            float: The average satisfaction value.
-        """
-        total_satisfaction = 0
-        total_agents = 0
-
-        for i in range(self._grid_size[0]):
-            for j in range(self._grid_size[1]):
-                current_cell = self.grid[i][j]
-                if current_cell.agent is not None:
-                    total_satisfaction += self._calculate_agent_satisfaction(i, j)
-                    total_agents += 1
-
-        if total_agents == 0:
-            return 0  # Avoid division by zero
-
-        average_satisfaction = total_satisfaction / total_agents
-        return average_satisfaction
-
-    def _calculate_agent_satisfaction(self, x: int, y: int) -> float:
-        """
-        Calculate the satisfaction of a specific agent at position (x, y).
-
-        Parameters:
-            x (int): The row index of the agent.
-            y (int): The column index of the agent.
-
-        Returns:
-            float: The satisfaction value of the agent.
-        """
-        all_neighbors = 0
-        same_neighbors = 0
-        current_agent = self.grid[x][y].agent
-
-        if current_agent is not None:
-            # Check all eight neighbors
-            for i in range(-1, 2):
-                for j in range(-1, 2):
-                    if (i != 0 or j != 0) and 0 <= x + i < self._grid_size[0] and 0 <= y + j < self._grid_size[1]:
-                        neighbor = self.grid[x + i][y + j].agent
-                        if neighbor is not None:
-                            all_neighbors += 1
-                            if neighbor._type == current_agent._type:
-                                same_neighbors += 1
-
-        neighbor_satisfaction = 0.5
-        if all_neighbors != 0:
-            neighbor_satisfaction = same_neighbors / all_neighbors
-
-        combined_satisfaction = (neighbor_satisfaction + self.grid[x][y].land_value) / 2
-
-        if current_agent._subgroup_id == 1:
-            return max(0, combined_satisfaction - self._tolerance_higher)
-        else:
-            return max(0, combined_satisfaction - self._tolerance_lower)
-
-    def create_metrics(self) -> float:
-        """
-        Create metrics for the Schelling's model simulation.
-        """
-        # Find average satisfaction of agents
-        # Find number of iterations to reach equilibrium
-        # Find number of agents that moved
-        print(f"Average satisfaction after equilibrium: {self._equilibrium_average_satisfaction}")
-        print(f"Number of iterations to reach equilibrium: ", self._iterations_to_equilibrium)
-        print(f"Number of agents that moved: ", self._num_agents_moved)
-    
-        
-
-if __name__ == "__main__":
-    schelling = Schelling((50,50), 90, 2, 0.6, 0.3, (20,20), (30,30), 0.5)    
-    schelling.run_simulation(max_iterations=30)
+# This file contains the Schelling class, used to simulate Schelling's model of segregation.
+import matplotlib
+matplotlib.use("TkAgg")
+
+from matplotlib import animation
+import numpy as np
+import matplotlib.pyplot as plt
+import matplotlib.patches as mpatches
+import matplotlib as mpl
+import random
+import os
+
+
+
+from agent import Agent, Person
+
+class GridPoint:
+    def __init__(self, agent=None, land_value=0.0):
+        self.agent = agent
+        self.land_value = land_value
+
+
+class Schelling:
+    def __init__(self, grid_size: tuple, vacant_ratio: int, num_groups: int, tolerance_higher: float, tolerance_lower: float, valuable_area_start: tuple, valuable_area_end: tuple, land_value: float) -> None:
+        """
+        Initialise the Schelling's model simulation.
+
+        Parameters:
+            grid_size (tuple): The size of the grid (m,n).
+            vacant_ratio (float): The ratio of vacant cells in the grid.
+            num_groups (int): The number of groups of agents in the grid.
+            tolerance_higher (float): The tolerance threshold of agents with greater tolerance. A number between 0 and 1, representing the minimum proportion of same group neighbours for an agent to be satisfied.
+            tolerance_higher (float): The tolerance threshold of agents with less tolerance
+            valuable_area_start (tuple): The start coordinates of the valuable area (start_x, start_y).
+            valuable_area_end (tuple): The end coordinates of the valuable area (end_x, end_y).
+            land_value (float): The value assigned to the land within the valuable area.
+        """
+        self._grid_size: tuple = grid_size
+        self._vacant_ratio: int = vacant_ratio
+        self._num_groups: int = num_groups
+        self._tolerance_higher: float = tolerance_higher
+        self._tolerance_lower: float = tolerance_lower
+        self._valuable_area_start: tuple = valuable_area_start
+        self._valuable_area_end: tuple = valuable_area_end
+        self._land_value: float = land_value
+        self.grid: np.ndarray = None
+        self._empty_cells: list = None
+        self._next = [i+1 for i in range(self._grid_size[0]-1)]
+        self._next.append(0)
+        self._previous = [self._grid_size[0]-1]
+        self._previous.extend([i for i in range(self._grid_size[0]-1)])
+
+        # Logging metrics
+        self._iterations_to_equilibrium: int = 0
+        self._num_agents_moved: int = 0
+
+        self._current_directory = os.getcwd()
+        
+    def __repr__(self) -> str:
+        return f"Schelling(grid_size={self._grid_size}, vacant_ratio={self._vacant_ratio}, num_groups={self._num_groups}, tolerance_higher={self._tolerance_higher}, tolerace_lower={self._tolerance_lower})"
+
+    def _initialise_grid(self) -> None:
+        """
+        Initialise the grid with agents and vacant cells.
+        """
+
+        # Create empty Grid
+        self.grid = np.zeros(self._grid_size, dtype=object)
+        assert self.grid.shape == self._grid_size
+
+        self._empty = []
+        for i in range(self._grid_size[0]):
+            for j in range(self._grid_size[1]):
+                r = random.randint(0, 100)
+                if r <= self._vacant_ratio:
+                    self.grid[i][j] = GridPoint(agent=Person(self._tolerance_higher, self._tolerance_lower), land_value=0.0) 
+                else:
+                    self.grid[i][j] = GridPoint(agent=None, land_value=0.0) 
+                    self._empty.append([i,j])
+
+        for i in range(self._grid_size[0]):
+            for j in range(self._grid_size[1]):
+                if self.grid[i][j].agent is not None:
+                    self.grid[i][j].agent._type = random.randint(1, self._num_groups)  # Assign random group
+
+        start_x, start_y = self._valuable_area_start
+        end_x, end_y = self._valuable_area_end
+        for i in range(start_x, end_x):
+            for j in range(start_y, end_y):
+                self.grid[i][j].land_value = 1.0  # Set higher land value within the valuable area
+
+        self._visualise_grid(self._current_directory + os.sep + "model" + os.sep + "results" + os.sep + "initial_schelling.png")
+
+    
+    def run_simulation(self, max_iterations: int | None) -> None:
+        """
+        Run the Schelling's model simulation.
+
+        Parameters:
+            max_iterations (int): The maximum number of iterations to run the simulation for. If None, the simulation runs until equilibrium is reached.
+        """
+        self._initialise_grid()
+
+        fig, ax = plt.subplots()
+
+        def update(frame):
+            ax.clear()
+            self._iterations_to_equilibrium += 1
+            self._update_grid()
+            self._visualise_animated_grid(max_iterations)
+            
+            if self._iterations_to_equilibrium > max_iterations:
+                # fig.canvas.draw()
+                ani.event_source.stop()
+                ani.save(self._current_directory + os.sep + "model" + os.sep + "results" + os.sep + "schelling_animation.gif", writer="pillow", fps=10)
+            
+
+        if max_iterations is not None: 
+            ani = animation.FuncAnimation(fig, update, frames=max_iterations, repeat=False)
+            ani.save("results/schelling_animation.gif", writer="pillow", fps=10)
+        else:
+            print(f"Running until all agents are satisfied or until maximum limit is reached...")
+            print(f"WARNING: THIS MAY TAKE A LONG TIME.")
+            max_limit = 1e7
+            ani = animation.FuncAnimation(fig, update, frames=max_limit, repeat=False)
+            ani.save(self._current_directory + os.sep + "model" + os.sep + "results" + os.sep + "schelling_animation.gif", writer="pillow", fps=10)
+            
+        # Adjust fps as needed
+        plt.show()
+        self._visualise_grid(self._current_directory + os.sep + "model" + os.sep + "results" + os.sep + "schelling.png")
+    
+    def _update_grid(self) -> None:
+        """
+        Update the grid based on the Schelling's model rules.
+        """
+        for i in range(self._grid_size[0]):
+            for j in range(self._grid_size[1]):
+                current_cell = self.grid[i][j]
+                if current_cell.agent is not None:
+                    if self._is_agent_satisfied(i,j) == False:
+                        empty_cell = random.choice(self._empty)
+                        self._empty.remove(empty_cell)
+
+                        new_agent = Person(self._tolerance_higher, self._tolerance_lower)
+                        new_agent._type = current_cell.agent._type  # Access the agent's type directly
+                        self.grid[empty_cell[0]][empty_cell[1]].agent = new_agent
+                        current_cell.agent = None
+
+                        self._empty.append([i,j])
+                        self._num_agents_moved += 1
+                        
+    def _visualise_animated_grid(self, max_iterations) -> None:
+        """
+        Visualise the grid using plt object.
+        """
+        # grid to plot of results
+        plotGrid = np.zeros((self._grid_size[0], self._grid_size[1]))
+        # black, white and gray
+        colours = ['#49beaa','#ef767a','#456990']
+        cmap = {0: '#ef767a', 1:'#456990', 2:'#49beaa'}
+        labels = {0: 'empty', 1: 'Group A', 2: 'Group B'}
+        patches = [mpatches.Patch(color=cmap[i], label=labels[i]) for i in cmap]
+        tmp = mpl.colors.ListedColormap(colours)
+
+        for i in range(self._grid_size[0]):
+            for j in range(self._grid_size[1]):
+                if self.grid[i][j].agent is not None:
+                    plotGrid[i][j] = self.grid[i][j].agent._type
+
+        plt.imshow(plotGrid, cmap=tmp)
+        plt.legend(handles=patches, shadow=True, facecolor='#6A6175',
+                bbox_to_anchor=(1.01, 1), loc='upper left', fontsize=12)
+        plt.title(f'Iteration: {self._iterations_to_equilibrium}')
+        plt.draw()
+
+        if max_iterations is not None:
+                one_third = round(max_iterations / 3)
+                two_thirds = round(2 * max_iterations / 3)
+                if self._iterations_to_equilibrium == one_third:
+                    plt.savefig(self._current_directory + os.sep + "model" + os.sep + "results" + os.sep + "schellingAtThird.png")
+                if self._iterations_to_equilibrium == two_thirds:
+                    plt.savefig(self._current_directory + os.sep + "model" + os.sep + "results" + os.sep + "schellingAtTwoThird.png")
+
+
+
+    def _visualise_grid(self, filename: str | None) -> None:
+        """
+        Visualise the grid.
+
+        Parameters:
+            filename (str): The filename to save the visualisation.
+        """
+        # grid to plot of results
+        plotGrid = np.zeros((self._grid_size[0], self._grid_size[1]))
+        # black, white and gray
+        colours = ['#49beaa','#ef767a','#456990']
+        cmap = {0: '#ef767a', 1:'#456990', 2:'#49beaa'}
+        labels = {0:'empty', 1:'Group A', 2:'Group B', }
+        patches = [mpatches.Patch(color=cmap[i],label=labels[i]) for i in cmap]
+        tmp = mpl.colors.ListedColormap(colours)
+
+        for i in range(self._grid_size[0]):
+            for j in range(self._grid_size[1]):
+                if self.grid[i][j].agent is not None:
+                    plotGrid[i][j] = self.grid[i][j].agent._type
+
+        plt.imshow(plotGrid, cmap=tmp)
+        plt.title(f'Iteration: {self._iterations_to_equilibrium}')
+        plt.legend(handles=patches,shadow=True, facecolor='#6A6175',
+                    bbox_to_anchor=(1.01, 1), loc='upper left', fontsize=12)
+        plt.xticks(fontsize=12)
+        plt.yticks(fontsize=12)
+        plt.savefig(filename)
+        plt.close()
+
+
+    def _count_same_neighbours(self, i: int, j: int) -> int:
+        """
+        Count the number of same neighbours of the agent at (i, j).
+
+        Parameters:
+            i (int): The row index of the agent.
+            j (int): The column index of the agent.
+
+        Returns:
+            int: The number of same neighbours of the agent at (i, j).
+        """
+        num_same_neighbours: int = 0
+        for x in range(max(-1, -i), min(2, self._grid_size[0] - i)):
+            for y in range(max(-1, -j), min(2, self._grid_size[1] - j)):
+                if x == 0 and y == 0:
+                    continue
+                if self.grid[i + x, j + y] == self.grid[i, j]:
+                    num_same_neighbours += 1
+        return num_same_neighbours
+    
+
+    def _is_agent_satisfied(self, x: int, y: int) -> bool:
+        all_neighbors = 0
+        same_neighbors = 0
+        current_agent = self.grid[x][y].agent
+        current_land_value = self.grid[x][y].land_value
+        if current_agent is not None:
+            # Check all eight neighbors
+            for i in range(-1, 2):
+                for j in range(-1, 2):
+                    if (i != 0 or j != 0) and 0 <= x + i < self._grid_size[0] and 0 <= y + j < self._grid_size[1]:
+                        neighbor = self.grid[x + i][y + j].agent
+                        if neighbor is not None:
+                            all_neighbors += 1
+                            if neighbor._type == current_agent._type:
+                                same_neighbors += 1
+
+        neighbor_satisfaction = 0.5
+        if all_neighbors != 0:
+            neighbor_satisfaction = same_neighbors / all_neighbors
+
+        combined_satisfaction = (neighbor_satisfaction + current_land_value) / 2
+
+        if current_agent._subgroup_id == 1:
+            return combined_satisfaction >= self._tolerance_higher
+        else:
+            return combined_satisfaction >= self._tolerance_lower
+        
+    def _calculate_average_satisfaction(self) -> float:
+        """
+        Calculate the average satisfaction of agents on the grid.
+
+        Returns:
+            float: The average satisfaction value.
+        """
+        total_satisfaction = 0
+        total_agents = 0
+
+        for i in range(self._grid_size[0]):
+            for j in range(self._grid_size[1]):
+                current_cell = self.grid[i][j]
+                if current_cell.agent is not None:
+                    total_satisfaction += self._calculate_agent_satisfaction(i, j)
+                    total_agents += 1
+
+        if total_agents == 0:
+            return 0  # Avoid division by zero
+
+        average_satisfaction = total_satisfaction / total_agents
+        return average_satisfaction
+
+    def _calculate_agent_satisfaction(self, x: int, y: int) -> float:
+        """
+        Calculate the satisfaction of a specific agent at position (x, y).
+
+        Parameters:
+            x (int): The row index of the agent.
+            y (int): The column index of the agent.
+
+        Returns:
+            float: The satisfaction value of the agent.
+        """
+        all_neighbors = 0
+        same_neighbors = 0
+        current_agent = self.grid[x][y].agent
+
+        if current_agent is not None:
+            # Check all eight neighbors
+            for i in range(-1, 2):
+                for j in range(-1, 2):
+                    if (i != 0 or j != 0) and 0 <= x + i < self._grid_size[0] and 0 <= y + j < self._grid_size[1]:
+                        neighbor = self.grid[x + i][y + j].agent
+                        if neighbor is not None:
+                            all_neighbors += 1
+                            if neighbor._type == current_agent._type:
+                                same_neighbors += 1
+
+        neighbor_satisfaction = 0.5
+        if all_neighbors != 0:
+            neighbor_satisfaction = same_neighbors / all_neighbors
+
+        combined_satisfaction = (neighbor_satisfaction + self.grid[x][y].land_value) / 2
+
+        if current_agent._subgroup_id == 1:
+            return max(0, combined_satisfaction - self._tolerance_higher)
+        else:
+            return max(0, combined_satisfaction - self._tolerance_lower)
+
+    def create_metrics(self) -> float:
+        """
+        Create metrics for the Schelling's model simulation.
+        """
+        # Find average satisfaction of agents
+        # Find number of iterations to reach equilibrium
+        # Find number of agents that moved
+        print(f"Average satisfaction after equilibrium: {self._equilibrium_average_satisfaction}")
+        print(f"Number of iterations to reach equilibrium: ", self._iterations_to_equilibrium)
+        print(f"Number of agents that moved: ", self._num_agents_moved)
+    
+        
+
+if __name__ == "__main__":
+    schelling = Schelling((50,50), 90, 2, 0.6, 0.3, (20,20), (30,30), 0.5)    
+    schelling.run_simulation(max_iterations=30)
     schelling.create_metrics()